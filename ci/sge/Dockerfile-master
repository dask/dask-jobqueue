FROM ubuntu:14.04

ENV LANG C.UTF-8

RUN apt-get update && apt-get install curl bzip2 git gcc -y --fix-missing

RUN curl -o miniconda.sh https://repo.continuum.io/miniconda/Miniconda3-latest-Linux-x86_64.sh && \
    bash miniconda.sh -f -b -p /opt/anaconda && \
    /opt/anaconda/bin/conda clean -tipy && \
    rm -f miniconda.sh
ENV PATH /opt/anaconda/bin:$PATH
<<<<<<< HEAD
ARG TRAVIS_PYTHON_VERSION
ENV TRAVIS_PYTHON_VERSION=$TRAVIS_PYTHON_VERSION
RUN conda install -c conda-forge python=$TRAVIS_PYTHON_VERSION dask distributed pytest && conda clean -tipy
=======
ARG PYTHON_VERSION
RUN conda install -c conda-forge python=$PYTHON_VERSION dask distributed pytest && conda clean -tipy
>>>>>>> 93adb407

COPY ./*.sh /
COPY ./*.txt /
RUN bash ./setup-master.sh

# expose ports
EXPOSE 8000
EXPOSE 6444
EXPOSE 6445
EXPOSE 6446

ENV SGE_ROOT /var/lib/gridengine/
ENV SGE_CELL default<|MERGE_RESOLUTION|>--- conflicted
+++ resolved
@@ -9,14 +9,8 @@
     /opt/anaconda/bin/conda clean -tipy && \
     rm -f miniconda.sh
 ENV PATH /opt/anaconda/bin:$PATH
-<<<<<<< HEAD
-ARG TRAVIS_PYTHON_VERSION
-ENV TRAVIS_PYTHON_VERSION=$TRAVIS_PYTHON_VERSION
-RUN conda install -c conda-forge python=$TRAVIS_PYTHON_VERSION dask distributed pytest && conda clean -tipy
-=======
 ARG PYTHON_VERSION
 RUN conda install -c conda-forge python=$PYTHON_VERSION dask distributed pytest && conda clean -tipy
->>>>>>> 93adb407
 
 COPY ./*.sh /
 COPY ./*.txt /
