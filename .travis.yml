language: python
dist: trusty
sudo: required

notifications:
  email: false

services:
  - docker
matrix:
  include:
    - python: "2.7"
      env:
        - OS=ubuntu-14.04
        - JOBQUEUE=sge
    - python: "3.6"
      env:
        - OS=ubuntu-14.04
        - JOBQUEUE=sge
    - python: "2.7"
      env:
        - OS=ubuntu-14.04
        # JOBQUEUE=none is for tests that do not need a cluster to run
        - JOBQUEUE=none
    - python: "3.6"
      env:
        - OS=ubuntu-14.04
        # JOBQUEUE=none is for tests that do not need a cluster to run
        - JOBQUEUE=none
    - python: "3.6"
      env:
        - OS=ubuntu-14.04
<<<<<<< HEAD
        - JOBQUEUE=slurm
=======
        - JOBQUEUE=pbs
>>>>>>> 495dc9b1
env:
  global:
    - DOCKER_COMPOSE_VERSION=1.6.0

before_install:
  - pwd
  # Init jobqueue environment: load init and test methods
  - source ci/${JOBQUEUE}.sh
  - jobqueue_before_install
install:
  - jobqueue_install
script:
  - jobqueue_script
after_script:
  - jobqueue_after_script

  # TODO
  # - pip install --no-cache-dir coveralls
  # - coveralls<|MERGE_RESOLUTION|>--- conflicted
+++ resolved
@@ -30,11 +30,12 @@
     - python: "3.6"
       env:
         - OS=ubuntu-14.04
-<<<<<<< HEAD
+        - JOBQUEUE=pbs
+    - python: "3.6"
+      env:
+        - OS=ubuntu-14.04
         - JOBQUEUE=slurm
-=======
-        - JOBQUEUE=pbs
->>>>>>> 495dc9b1
+
 env:
   global:
     - DOCKER_COMPOSE_VERSION=1.6.0
