--- conflicted
+++ resolved
@@ -18,13 +18,8 @@
       - name: Checkout source
         uses: actions/checkout@v2
 
-<<<<<<< HEAD
-      - name: Setup miniconda
-        uses: goanpeca/setup-miniconda@v1
-=======
       - name: Setup Conda Environment
         uses: conda-incubator/setup-miniconda@v2
->>>>>>> 12747078
         with:
           channels: conda-forge
           mamba-version: "*"
