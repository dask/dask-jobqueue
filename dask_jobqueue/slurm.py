<<<<<<< HEAD
from __future__ import absolute_import, division, print_function

import functools
=======
>>>>>>> 5f153860
import logging
import math

import dask

from .core import docstrings
from .job import Job, JobQueueCluster

logger = logging.getLogger(__name__)


<<<<<<< HEAD
=======
class SLURMCluster(JobQueueCluster):
    __doc__ = docstrings.with_indents(
        """ Launch Dask on a SLURM cluster

    Parameters
    ----------
    queue : str
        Destination queue for each worker job. Passed to `#SBATCH -p` option.
    project : str
        Accounting string associated with each worker job. Passed to `#SBATCH -A` option.
    walltime : str
        Walltime for each worker job.
    job_cpu : int
        Number of cpu to book in SLURM, if None, defaults to worker `threads * processes`
    job_mem : str
        Amount of memory to request in SLURM. If None, defaults to worker
        processes * memory
    job_extra : list
        List of other Slurm options, for example -j oe. Each option will be prepended with the #SBATCH prefix.
    %(JobQueueCluster.parameters)s

    Examples
    --------
    >>> from dask_jobqueue import SLURMCluster
    >>> cluster = SLURMCluster(processes=6, cores=24, memory="120GB",
                               env_extra=['export LANG="en_US.utf8"',
                                          'export LANGUAGE="en_US.utf8"',
                                          'export LC_ALL="en_US.utf8"'])
    >>> cluster.scale(10)  # this may take a few seconds to launch

    >>> from dask.distributed import Client
    >>> client = Client(cluster)

    This also works with adaptive clusters.  This automatically launches and kill workers based on load.

    >>> cluster.adapt()
    """,
        4,
    )

    # Override class variables
    submit_command = "sbatch"
    cancel_command = "scancel"

    def __init__(
        self,
        queue=None,
        project=None,
        walltime=None,
        job_cpu=None,
        job_mem=None,
        job_extra=None,
        config_name="slurm",
        **kwargs
    ):
        if queue is None:
            queue = dask.config.get("jobqueue.%s.queue" % config_name)
        if project is None:
            project = dask.config.get("jobqueue.%s.project" % config_name)
        if walltime is None:
            walltime = dask.config.get("jobqueue.%s.walltime" % config_name)
        if job_cpu is None:
            job_cpu = dask.config.get("jobqueue.%s.job-cpu" % config_name)
        if job_mem is None:
            job_mem = dask.config.get("jobqueue.%s.job-mem" % config_name)
        if job_extra is None:
            job_extra = dask.config.get("jobqueue.%s.job-extra" % config_name)

        super().__init__(config_name=config_name, **kwargs)

        # Always ask for only one task
        header_lines = []
        # SLURM header build
        if self.name is not None:
            header_lines.append("#SBATCH -J %s" % self.name)
        if self.log_directory is not None:
            header_lines.append(
                "#SBATCH -e %s/%s-%%J.err" % (self.log_directory, self.name or "worker")
            )
            header_lines.append(
                "#SBATCH -o %s/%s-%%J.out" % (self.log_directory, self.name or "worker")
            )
        if queue is not None:
            header_lines.append("#SBATCH -p %s" % queue)
        if project is not None:
            header_lines.append("#SBATCH -A %s" % project)

        # Init resources, always 1 task,
        # and then number of cpu is processes * threads if not set
        header_lines.append("#SBATCH -n 1")
        header_lines.append(
            "#SBATCH --cpus-per-task=%d" % (job_cpu or self.worker_cores)
        )
        # Memory
        memory = job_mem
        if job_mem is None:
            memory = slurm_format_bytes_ceil(self.worker_memory)
        if memory is not None:
            header_lines.append("#SBATCH --mem=%s" % memory)

        if walltime is not None:
            header_lines.append("#SBATCH -t %s" % walltime)
        header_lines.extend(["#SBATCH %s" % arg for arg in job_extra])

        header_lines.append("JOB_ID=${SLURM_JOB_ID%;*}")

        # Declare class attribute that shall be overridden
        self.job_header = "\n".join(header_lines)

        logger.debug("Job script: \n %s" % self.job_script())


>>>>>>> 5f153860
def slurm_format_bytes_ceil(n):
    """ Format bytes as text.

    SLURM expects KiB, MiB or Gib, but names it KB, MB, GB. SLURM does not handle Bytes, only starts at KB.

    >>> slurm_format_bytes_ceil(1)
    '1K'
    >>> slurm_format_bytes_ceil(1234)
    '2K'
    >>> slurm_format_bytes_ceil(12345678)
    '13M'
    >>> slurm_format_bytes_ceil(1234567890)
    '2G'
    >>> slurm_format_bytes_ceil(15000000000)
    '14G'
    """
    if n >= (1024 ** 3):
        return "%dG" % math.ceil(n / (1024 ** 3))
    if n >= (1024 ** 2):
        return "%dM" % math.ceil(n / (1024 ** 2))
    if n >= 1024:
        return "%dK" % math.ceil(n / 1024)
    return "1K" % n


class SLURMJob(Job):
    __doc__ = docstrings.with_indents(
        """ Launch Dask on a SLURM cluster

    Parameters
    ----------
    queue : str
        Destination queue for each worker job. Passed to `#SBATCH -p` option.
    project : str
        Accounting string associated with each worker job. Passed to `#SBATCH -A` option.
    walltime : str
        Walltime for each worker job.
    job_cpu : int
        Number of cpu to book in SLURM, if None, defaults to worker `threads * processes`
    job_mem : str
        Amount of memory to request in SLURM. If None, defaults to worker
        processes * memory
    job_extra : list
        List of other Slurm options, for example -j oe. Each option will be prepended with the #SBATCH prefix.
    %(JobQueueCluster.parameters)s

    Examples
    --------
    """,
        4,
    )

    # Override class variables
    submit_command = "sbatch"
    cancel_command = "scancel"

    def __init__(
        self,
        *args,
        queue=None,
        project=None,
        walltime=None,
        job_cpu=None,
        job_mem=None,
        job_extra=None,
        config_name="slurm",
        **kwargs
    ):
        if queue is None:
            queue = dask.config.get("jobqueue.%s.queue" % config_name)
        if project is None:
            project = dask.config.get("jobqueue.%s.project" % config_name)
        if walltime is None:
            walltime = dask.config.get("jobqueue.%s.walltime" % config_name)
        if job_cpu is None:
            job_cpu = dask.config.get("jobqueue.%s.job-cpu" % config_name)
        if job_mem is None:
            job_mem = dask.config.get("jobqueue.%s.job-mem" % config_name)
        if job_extra is None:
            job_extra = dask.config.get("jobqueue.%s.job-extra" % config_name)

        super().__init__(*args, config_name=config_name, **kwargs)

        # Always ask for only one task
        header_lines = []
        # SLURM header build
        if self.job_name is not None:
            header_lines.append("#SBATCH -J %s" % self.job_name)
        if self.log_directory is not None:
            header_lines.append(
                "#SBATCH -e %s/%s-%%J.err"
                % (self.log_directory, self.job_name or "worker")
            )
            header_lines.append(
                "#SBATCH -o %s/%s-%%J.out"
                % (self.log_directory, self.job_name or "worker")
            )
        if queue is not None:
            header_lines.append("#SBATCH -p %s" % queue)
        if project is not None:
            header_lines.append("#SBATCH -A %s" % project)

        # Init resources, always 1 task,
        # and then number of cpu is processes * threads if not set
        header_lines.append("#SBATCH -n 1")
        header_lines.append(
            "#SBATCH --cpus-per-task=%d" % (job_cpu or self.worker_cores)
        )
        # Memory
        memory = job_mem
        if job_mem is None:
            memory = slurm_format_bytes_ceil(self.worker_memory)
        if memory is not None:
            header_lines.append("#SBATCH --mem=%s" % memory)

        if walltime is not None:
            header_lines.append("#SBATCH -t %s" % walltime)
        header_lines.extend(["#SBATCH %s" % arg for arg in job_extra])

        header_lines.append("\nJOB_ID=${SLURM_JOB_ID%;*}")

        # Declare class attribute that shall be overridden
        self.job_header = "\n".join(header_lines)


SLURMCluster = functools.partial(JobQueueCluster, Job=SLURMJob)<|MERGE_RESOLUTION|>--- conflicted
+++ resolved
@@ -1,9 +1,4 @@
-<<<<<<< HEAD
-from __future__ import absolute_import, division, print_function
-
 import functools
-=======
->>>>>>> 5f153860
 import logging
 import math
 
@@ -15,121 +10,6 @@
 logger = logging.getLogger(__name__)
 
 
-<<<<<<< HEAD
-=======
-class SLURMCluster(JobQueueCluster):
-    __doc__ = docstrings.with_indents(
-        """ Launch Dask on a SLURM cluster
-
-    Parameters
-    ----------
-    queue : str
-        Destination queue for each worker job. Passed to `#SBATCH -p` option.
-    project : str
-        Accounting string associated with each worker job. Passed to `#SBATCH -A` option.
-    walltime : str
-        Walltime for each worker job.
-    job_cpu : int
-        Number of cpu to book in SLURM, if None, defaults to worker `threads * processes`
-    job_mem : str
-        Amount of memory to request in SLURM. If None, defaults to worker
-        processes * memory
-    job_extra : list
-        List of other Slurm options, for example -j oe. Each option will be prepended with the #SBATCH prefix.
-    %(JobQueueCluster.parameters)s
-
-    Examples
-    --------
-    >>> from dask_jobqueue import SLURMCluster
-    >>> cluster = SLURMCluster(processes=6, cores=24, memory="120GB",
-                               env_extra=['export LANG="en_US.utf8"',
-                                          'export LANGUAGE="en_US.utf8"',
-                                          'export LC_ALL="en_US.utf8"'])
-    >>> cluster.scale(10)  # this may take a few seconds to launch
-
-    >>> from dask.distributed import Client
-    >>> client = Client(cluster)
-
-    This also works with adaptive clusters.  This automatically launches and kill workers based on load.
-
-    >>> cluster.adapt()
-    """,
-        4,
-    )
-
-    # Override class variables
-    submit_command = "sbatch"
-    cancel_command = "scancel"
-
-    def __init__(
-        self,
-        queue=None,
-        project=None,
-        walltime=None,
-        job_cpu=None,
-        job_mem=None,
-        job_extra=None,
-        config_name="slurm",
-        **kwargs
-    ):
-        if queue is None:
-            queue = dask.config.get("jobqueue.%s.queue" % config_name)
-        if project is None:
-            project = dask.config.get("jobqueue.%s.project" % config_name)
-        if walltime is None:
-            walltime = dask.config.get("jobqueue.%s.walltime" % config_name)
-        if job_cpu is None:
-            job_cpu = dask.config.get("jobqueue.%s.job-cpu" % config_name)
-        if job_mem is None:
-            job_mem = dask.config.get("jobqueue.%s.job-mem" % config_name)
-        if job_extra is None:
-            job_extra = dask.config.get("jobqueue.%s.job-extra" % config_name)
-
-        super().__init__(config_name=config_name, **kwargs)
-
-        # Always ask for only one task
-        header_lines = []
-        # SLURM header build
-        if self.name is not None:
-            header_lines.append("#SBATCH -J %s" % self.name)
-        if self.log_directory is not None:
-            header_lines.append(
-                "#SBATCH -e %s/%s-%%J.err" % (self.log_directory, self.name or "worker")
-            )
-            header_lines.append(
-                "#SBATCH -o %s/%s-%%J.out" % (self.log_directory, self.name or "worker")
-            )
-        if queue is not None:
-            header_lines.append("#SBATCH -p %s" % queue)
-        if project is not None:
-            header_lines.append("#SBATCH -A %s" % project)
-
-        # Init resources, always 1 task,
-        # and then number of cpu is processes * threads if not set
-        header_lines.append("#SBATCH -n 1")
-        header_lines.append(
-            "#SBATCH --cpus-per-task=%d" % (job_cpu or self.worker_cores)
-        )
-        # Memory
-        memory = job_mem
-        if job_mem is None:
-            memory = slurm_format_bytes_ceil(self.worker_memory)
-        if memory is not None:
-            header_lines.append("#SBATCH --mem=%s" % memory)
-
-        if walltime is not None:
-            header_lines.append("#SBATCH -t %s" % walltime)
-        header_lines.extend(["#SBATCH %s" % arg for arg in job_extra])
-
-        header_lines.append("JOB_ID=${SLURM_JOB_ID%;*}")
-
-        # Declare class attribute that shall be overridden
-        self.job_header = "\n".join(header_lines)
-
-        logger.debug("Job script: \n %s" % self.job_script())
-
-
->>>>>>> 5f153860
 def slurm_format_bytes_ceil(n):
     """ Format bytes as text.
 
