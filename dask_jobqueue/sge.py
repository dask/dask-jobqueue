from __future__ import absolute_import, division, print_function

import logging

import dask

from .core import JobQueueCluster, docstrings

logger = logging.getLogger(__name__)


class SGECluster(JobQueueCluster):
    __doc__ = docstrings.with_indents(""" Launch Dask on a SGE cluster

    Parameters
    ----------
    queue : str
        Destination queue for each worker job. Passed to `#$ -q` option.
    project : str
        Accounting string associated with each worker job. Passed to
        `#$ -A` option.
    resource_spec : str
        Request resources and specify job placement. Passed to `#$ -l`
        option.
    walltime : str
        Walltime for each worker job.
    %(JobQueueCluster.parameters)s

    Examples
    --------
    >>> from dask_jobqueue import SGECluster
    >>> cluster = SGECluster(queue='regular')
<<<<<<< HEAD
    >>> cluster.start_workers(10)  # submit enough jobs to deploy 10 workers
=======
    >>> cluster.scale(10)  # this may take a few seconds to launch
>>>>>>> 9dc0feb4

    >>> from dask.distributed import Client
    >>> client = Client(cluster)

    This also works with adaptive clusters.  This automatically launches and
    kill workers based on load.

    >>> cluster.adapt()
    """, 4)

    # Override class variables
    submit_command = 'qsub -terse'
    cancel_command = 'qdel'
    scheduler_name = 'sge'

    def __init__(self, queue=None, project=None, resource_spec=None, walltime=None, **kwargs):
        if queue is None:
            queue = dask.config.get('jobqueue.%s.queue' % self.scheduler_name)
        if project is None:
            project = dask.config.get('jobqueue.%s.project' % self.scheduler_name)
        if resource_spec is None:
            resource_spec = dask.config.get('jobqueue.%s.resource-spec' % self.scheduler_name)
        if walltime is None:
            walltime = dask.config.get('jobqueue.%s.walltime' % self.scheduler_name)

        super(SGECluster, self).__init__(**kwargs)

        header_lines = ['#!/usr/bin/env bash']
        if self.name is not None:
            header_lines.append('#$ -N %(name)s')
        if queue is not None:
            header_lines.append('#$ -q %(queue)s')
        if project is not None:
            header_lines.append('#$ -P %(project)s')
        if resource_spec is not None:
            header_lines.append('#$ -l %(resource_spec)s')
        if walltime is not None:
            header_lines.append('#$ -l h_rt=%(walltime)s')
        header_lines.extend(['#$ -cwd', '#$ -j y'])
        header_template = '\n'.join(header_lines)

        config = {'name': self.name,
                  'queue': queue,
                  'project': project,
                  'processes': self.worker_processes,
                  'walltime': walltime,
                  'resource_spec': resource_spec,}
        self.job_header = header_template % config

        logger.debug("Job script: \n %s" % self.job_script())

    def _job_id_from_submit_output(self, out):
        return out.strip()<|MERGE_RESOLUTION|>--- conflicted
+++ resolved
@@ -30,11 +30,7 @@
     --------
     >>> from dask_jobqueue import SGECluster
     >>> cluster = SGECluster(queue='regular')
-<<<<<<< HEAD
-    >>> cluster.start_workers(10)  # submit enough jobs to deploy 10 workers
-=======
     >>> cluster.scale(10)  # this may take a few seconds to launch
->>>>>>> 9dc0feb4
 
     >>> from dask.distributed import Client
     >>> client = Client(cluster)
