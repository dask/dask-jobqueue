from __future__ import absolute_import, division, print_function

import logging
import math
<<<<<<< HEAD
import os
=======
>>>>>>> 13e5dc31
import shlex
import socket
import subprocess
import sys
from collections import OrderedDict
from contextlib import contextmanager

import dask
import docrep
from distributed import LocalCluster
from distributed.deploy import Cluster
from distributed.utils import get_ip_interface, parse_bytes, tmpfile
from distributed.diagnostics.plugin import SchedulerPlugin
from sortedcontainers import SortedDict
<<<<<<< HEAD

dirname = os.path.dirname(sys.executable)
=======
>>>>>>> 13e5dc31

logger = logging.getLogger(__name__)
logger.setLevel(10)
docstrings = docrep.DocstringProcessor()


def _job_id_from_worker_name(name):
<<<<<<< HEAD
    ''' utility to parse the job ID from the worker name'''
    print('_job_id_from_worker_name: ', name)
    return name.split('-')[-2]
=======
    ''' utility to parse the job ID from the worker name

    template: 'prefix-jobid[-proc]'
    '''
    pieces = name.split('-')
    if len(pieces) == 2:
        return pieces[-1]
    else:
        return pieces[-2]
>>>>>>> 13e5dc31


class Job(object):
    def __init__(self, job_id, status=None):
        self.job_id = job_id
        self.status = status
        self.workers = SortedDict()

    def update(self, worker=None, status=None):
        ''' update the status this job'''
        if worker is not None:
            self.workers[worker.address] = worker
        if status is not None:
            self.status = status

    def __repr__(self):
        return "<%s: %r, status: %r, workers: %r>" % (
            self.__class__.__name__, self.job_id, self.status, self.workers)


class JobQueuePlugin(SchedulerPlugin):
    def __init__(self):
        self.pending_jobs = OrderedDict()
        self.running_jobs = OrderedDict()
        self.finished_jobs = OrderedDict()

    def add_worker(self, scheduler, worker=None, name=None, **kwargs):
        ''' Run when a new worker enters the cluster'''
        w = scheduler.workers[worker]
        job_id = _job_id_from_worker_name(w.name)

        # if this is the first worker for this job, move job to running
<<<<<<< HEAD
        print(self.running_jobs)
        if job_id not in self.running_jobs:
=======
        if job_id not in self.running_jobs:
            if job_id not in self.pending_jobs:
                raise KeyError(
                    '%s not in pending jobs: %s' % (job_id, self.pending_jobs))
>>>>>>> 13e5dc31
            self.running_jobs[job_id] = self.pending_jobs.pop(job_id)
            self.running_jobs[job_id].update(status='running')

        # add worker to dict of workers in this job
        self.running_jobs[job_id].update(worker=w)

    def remove_worker(self, scheduler=None, worker=None, **kwargs):
        ''' Run when a worker leaves the cluster'''
        # the worker may have already been removed from the scheduler so we
        # need to check in running_jobs for a job that has this worker
        for job_id, job in self.running_jobs.items():
            if worker in job.workers:
                # remove worker from dict of workers on this job id
                del self.running_jobs[job_id].workers[worker]

                # if there are no more workers, move job to finished status
                if not self.running_jobs[job_id].workers:
                    self.finished_jobs[job_id] = self.running_jobs.pop(job_id)
                    self.finished_jobs[job_id].update(status='finished')

                break


@docstrings.get_sectionsf('JobQueueCluster')
class JobQueueCluster(Cluster):
    """ Base class to launch Dask Clusters for Job queues

    This class should not be used directly, use inherited class appropriate
    for your queueing system (e.g. PBScluster or SLURMCluster)

    Parameters
    ----------
    name : str
        Name of Dask workers.
    threads : int
        Number of threads per process.
    processes : int
        Number of processes per node.
    memory : str
        Bytes of memory that the worker can use. This should be a string
        like "7GB" that can be interpretted both by PBS and Dask.
    interface : str
        Network interface like 'eth0' or 'ib0'.
    death_timeout : float
        Seconds to wait for a scheduler before closing workers
    local_directory : str
        Dask worker local directory for file spilling.
    extra : str
        Additional arguments to pass to `dask-worker`
    env_extra : list
        Other commands to add to script before launching worker.
    kwargs : dict
        Additional keyword arguments to pass to `LocalCluster`

    Attributes
    ----------
    submit_command: str
        Abstract attribute for job scheduler submit command,
        should be overriden
    cancel_command: str
        Abstract attribute for job scheduler cancel command,
        should be overriden

    See Also
    --------
    PBSCluster
    SLURMCluster
    """

    _script_template = """
#!/bin/bash

%(job_header)s

%(env_header)s

%(worker_command)s
""".lstrip()

    # Following class attributes should be overriden by extending classes.
    submit_command = None
    cancel_command = None
    _adaptive_options = {
        'worker_key': lambda ws: _job_id_from_worker_name(ws.name)}

    def __init__(self,
                 name=dask.config.get('jobqueue.name'),
                 threads=dask.config.get('jobqueue.threads'),
                 processes=dask.config.get('jobqueue.processes'),
                 memory=dask.config.get('jobqueue.memory'),
                 interface=dask.config.get('jobqueue.interface'),
                 death_timeout=dask.config.get('jobqueue.death-timeout'),
                 local_directory=dask.config.get('jobqueue.local-directory'),
                 extra=dask.config.get('jobqueue.extra'),
                 env_extra=dask.config.get('jobqueue.env-extra'),
                 **kwargs
                 ):
        """ """
        # """
        # This initializer should be considered as Abstract, and never used
        # directly.
        # """
        if not self.cancel_command or not self.submit_command:
            raise NotImplementedError('JobQueueCluster is an abstract class '
                                      'that should not be instanciated.')

<<<<<<< HEAD
=======
        if '-' in name:
            raise ValueError('name (%s) can not include the `-` character')

>>>>>>> 13e5dc31
        # This attribute should be overriden
        self.job_header = None

        if interface:
            host = get_ip_interface(interface)
            extra += ' --interface  %s ' % interface
        else:
            host = socket.gethostname()

        self.cluster = LocalCluster(n_workers=0, ip=host, **kwargs)

        # plugin for tracking job status
        self._scheduler_plugin = JobQueuePlugin()
        self.cluster.scheduler.add_plugin(self._scheduler_plugin)

        # Keep information on process, threads and memory, for use in
        # subclasses
        self.worker_memory = parse_bytes(memory) if memory is not None else None
        self.worker_processes = processes
        self.worker_threads = threads
        self.name = name

        self._adaptive = None

        self._env_header = '\n'.join(env_extra)

        # dask-worker command line build
        dask_worker_command = (
            '%(python)s -m distributed.cli.dask_worker' % dict(python=sys.executable))
        self._command_template = ' '.join([dask_worker_command, self.scheduler.address])
        if threads is not None:
            self._command_template += " --nthreads %d" % threads
        if processes is not None:
            self._command_template += " --nprocs %d" % processes
        if memory is not None:
            self._command_template += " --memory-limit %s" % memory
        if name is not None:
            # worker names follow this template: {NAME}-{JOB_ID}
            self._command_template += " --name %s-${JOB_ID}" % name
        if death_timeout is not None:
            self._command_template += " --death-timeout %s" % death_timeout
        if local_directory is not None:
            self._command_template += " --local-directory %s" % local_directory
        if extra is not None:
            self._command_template += extra

    @property
    def pending_jobs(self):
        """ Jobs pending in the queue """
        return self._scheduler_plugin.pending_jobs

    @property
    def running_jobs(self):
        """ Jobs with currenly active workers """
        return self._scheduler_plugin.running_jobs

    @property
    def finished_jobs(self):
        """ Jobs that have finished """
        return self._scheduler_plugin.finished_jobs

    def job_script(self):
        """ Construct a job submission script """
        pieces = {'job_header': self.job_header,
                  'env_header': self._env_header,
                  'worker_command': self._command_template}
        return self._script_template % pieces

    @contextmanager
    def job_file(self):
        """ Write job submission script to temporary file """
        with tmpfile(extension='sh') as fn:
            with open(fn, 'w') as f:
                f.write(self.job_script())
            yield fn

    def start_workers(self, n=1):
        """ Start workers and point them to our local scheduler """
        num_jobs = math.ceil(n / self.worker_processes)
        for _ in range(num_jobs):
            with self.job_file() as fn:
                out = self._call(shlex.split(self.submit_command) + [fn])
                job = self._job_id_from_submit_output(out.decode())
<<<<<<< HEAD
                self.pending_jobs[job] = Job(job, status='pending')
=======
                self._scheduler_plugin.pending_jobs[job] = Job(
                    job, status='pending')
>>>>>>> 13e5dc31

    @property
    def scheduler(self):
        """ The scheduler of this cluster """
        return self.cluster.scheduler

    def _calls(self, cmds):
        """ Call a command using subprocess.communicate

        This centralzies calls out to the command line, providing consistent
        outputs, logging, and an opportunity to go asynchronous in the future

        Parameters
        ----------
        cmd: List(List(str))
            A list of commands, each of which is a list of strings to hand to
            subprocess.communicate

        Examples
        --------
        >>> self._calls([['ls'], ['ls', '/foo']])

        Returns
        -------
        The stdout result as a string
        Also logs any stderr information
        """
        logger.debug("Submitting the following calls to command line")
        procs = []
        for cmd in cmds:
            logger.debug(' '.join(cmd))
            procs.append(subprocess.Popen(cmd,
                                          stdout=subprocess.PIPE,
                                          stderr=subprocess.PIPE))

        result = []
        for proc in procs:
            out, err = proc.communicate()
            if err:
                logger.error(err.decode())
            result.append(out)
        return result

    def _call(self, cmd):
        """ Singular version of _calls """
        return self._calls([cmd])[0]

    def stop_workers(self, workers):
        """ Stop a list of workers"""
        if not workers:
            return
<<<<<<< HEAD
        jobs = {_job_id_from_worker_name(w.name) for w in workers}
=======
        jobs = []
        for w in workers:
            if isinstance(w, dict):
                jobs.append(_job_id_from_worker_name(w['name']))
            else:
                jobs.append(_job_id_from_worker_name(w.name))
>>>>>>> 13e5dc31
        self.stop_jobs(jobs)

    def stop_jobs(self, jobs):
        """ Stop a list of jobs"""
        if jobs:
            self._call([self.cancel_command] + list(jobs))

    def scale_up(self, n, **kwargs):
        """ Brings total worker count up to ``n`` """
        active_and_pending = sum([len(j.workers) for j in
                                  self.running_jobs.values()])
        active_and_pending += self.worker_processes * len(self.pending_jobs)
<<<<<<< HEAD
        return self.start_workers(n - active_and_pending)
=======
        self.start_workers(n - active_and_pending)
>>>>>>> 13e5dc31

    def scale_down(self, workers):
        ''' Close the workers with the given addresses '''
        worker_states = []
        for w in workers:
            try:
                # Get the actual WorkerState
                worker_states.append(self.scheduler.workers[w])
            except KeyError:
                logger.debug('worker %s is already gone' % w)
        self.stop_workers(worker_states)

    def __enter__(self):
        return self

    def __exit__(self, type, value, traceback):
        jobs = list(self.pending_jobs.keys()) + list(self.running_jobs.keys())
        self.stop_jobs(jobs)
        self.cluster.__exit__(type, value, traceback)

    def _job_id_from_submit_output(self, out):
        raise NotImplementedError('_job_id_from_submit_output must be '
                                  'implemented when JobQueueCluster is '
                                  'inherited. It should convert the stdout '
                                  'from submit_command to the job id')<|MERGE_RESOLUTION|>--- conflicted
+++ resolved
@@ -2,10 +2,6 @@
 
 import logging
 import math
-<<<<<<< HEAD
-import os
-=======
->>>>>>> 13e5dc31
 import shlex
 import socket
 import subprocess
@@ -20,11 +16,6 @@
 from distributed.utils import get_ip_interface, parse_bytes, tmpfile
 from distributed.diagnostics.plugin import SchedulerPlugin
 from sortedcontainers import SortedDict
-<<<<<<< HEAD
-
-dirname = os.path.dirname(sys.executable)
-=======
->>>>>>> 13e5dc31
 
 logger = logging.getLogger(__name__)
 logger.setLevel(10)
@@ -32,11 +23,6 @@
 
 
 def _job_id_from_worker_name(name):
-<<<<<<< HEAD
-    ''' utility to parse the job ID from the worker name'''
-    print('_job_id_from_worker_name: ', name)
-    return name.split('-')[-2]
-=======
     ''' utility to parse the job ID from the worker name
 
     template: 'prefix-jobid[-proc]'
@@ -46,7 +32,6 @@
         return pieces[-1]
     else:
         return pieces[-2]
->>>>>>> 13e5dc31
 
 
 class Job(object):
@@ -79,15 +64,10 @@
         job_id = _job_id_from_worker_name(w.name)
 
         # if this is the first worker for this job, move job to running
-<<<<<<< HEAD
-        print(self.running_jobs)
-        if job_id not in self.running_jobs:
-=======
         if job_id not in self.running_jobs:
             if job_id not in self.pending_jobs:
                 raise KeyError(
                     '%s not in pending jobs: %s' % (job_id, self.pending_jobs))
->>>>>>> 13e5dc31
             self.running_jobs[job_id] = self.pending_jobs.pop(job_id)
             self.running_jobs[job_id].update(status='running')
 
@@ -194,12 +174,9 @@
             raise NotImplementedError('JobQueueCluster is an abstract class '
                                       'that should not be instanciated.')
 
-<<<<<<< HEAD
-=======
         if '-' in name:
             raise ValueError('name (%s) can not include the `-` character')
 
->>>>>>> 13e5dc31
         # This attribute should be overriden
         self.job_header = None
 
@@ -283,12 +260,8 @@
             with self.job_file() as fn:
                 out = self._call(shlex.split(self.submit_command) + [fn])
                 job = self._job_id_from_submit_output(out.decode())
-<<<<<<< HEAD
-                self.pending_jobs[job] = Job(job, status='pending')
-=======
                 self._scheduler_plugin.pending_jobs[job] = Job(
                     job, status='pending')
->>>>>>> 13e5dc31
 
     @property
     def scheduler(self):
@@ -340,16 +313,12 @@
         """ Stop a list of workers"""
         if not workers:
             return
-<<<<<<< HEAD
-        jobs = {_job_id_from_worker_name(w.name) for w in workers}
-=======
         jobs = []
         for w in workers:
             if isinstance(w, dict):
                 jobs.append(_job_id_from_worker_name(w['name']))
             else:
                 jobs.append(_job_id_from_worker_name(w.name))
->>>>>>> 13e5dc31
         self.stop_jobs(jobs)
 
     def stop_jobs(self, jobs):
@@ -362,11 +331,7 @@
         active_and_pending = sum([len(j.workers) for j in
                                   self.running_jobs.values()])
         active_and_pending += self.worker_processes * len(self.pending_jobs)
-<<<<<<< HEAD
-        return self.start_workers(n - active_and_pending)
-=======
         self.start_workers(n - active_and_pending)
->>>>>>> 13e5dc31
 
     def scale_down(self, workers):
         ''' Close the workers with the given addresses '''
