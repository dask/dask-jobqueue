--- conflicted
+++ resolved
@@ -1,11 +1,7 @@
 from __future__ import absolute_import, division, print_function
 
 import logging
-<<<<<<< HEAD
 import math
-import os
-=======
->>>>>>> 13016aee
 import shlex
 import socket
 import subprocess
