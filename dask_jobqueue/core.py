--- conflicted
+++ resolved
@@ -265,16 +265,11 @@
 
         self._command_template = ' '.join(map(str, command_args))
 
-<<<<<<< HEAD
-=======
-        self._target_scale = 0
-
         self.log_directory = log_directory
         if self.log_directory is not None:
             if not os.path.exists(self.log_directory):
                 os.makedirs(self.log_directory)
 
->>>>>>> bf03a849
     def __repr__(self):
         running_workers = self._count_active_workers()
         running_cores = running_workers * self.worker_threads
@@ -421,9 +416,9 @@
             self.start_workers(n - active_and_pending)
         else:
             # scale_up should not be called if n < active + pending jobs
-            raise RuntimeError('JobQueueCluster.scale_up was called with a'
-                               ' number of workers lower that what is already'
-                               ' running or pending')
+            logger.warning('JobQueueCluster.scale_up was called with a'
+                           ' number of workers lower that what is already'
+                           ' running or pending')
 
     def _count_active_and_pending_workers(self):
         active_and_pending = (self._count_active_workers() +
@@ -440,15 +435,19 @@
     def _count_pending_workers(self):
         return self.worker_processes * len(self.pending_jobs)
 
-    def scale_down(self, n, workers):
+    def scale_down(self, workers, n=None):
         ''' Close the workers with the given addresses '''
+        if n is None:
+            # Adaptive currently calls directly scale_down, we need to handle this
+            # Need to only keep active workers minus those adaptive wants to stop
+            n = self._count_active_workers() - len(workers)
         logger.debug("Scaling down to %d Workers: %s", n, workers)
         active_and_pending = self._count_active_and_pending_workers()
         n_to_close = active_and_pending - n
         if n_to_close < 0:
-            raise RuntimeError('JobQueueCluster.scale_down was called with'
-                               ' a number of worker greater than what is'
-                               ' already running or pending.')
+            logger.warning('JobQueueCluster.scale_down was called with'
+                           ' a number of worker greater than what is'
+                           ' already running or pending.')
         elif n_to_close <= self._count_pending_workers():
             # We only need to kill some pending jobs,
             to_kill = int(n_to_close / self.worker_processes)
