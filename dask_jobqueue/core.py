from contextlib import contextmanager, suppress
import logging
import math
import os
import re
import shlex
import subprocess
import sys
import weakref
import abc

import dask

from dask.utils import format_bytes, parse_bytes

from distributed.core import Status
from distributed.deploy.spec import ProcessInterface, SpecCluster
from distributed.deploy.local import nprocesses_nthreads
from distributed.scheduler import Scheduler
from distributed.utils import tmpfile

logger = logging.getLogger(__name__)

job_parameters = """
    cores : int
        Total number of cores per job
    memory: str
        Total amount of memory per job
    processes : int
        Cut the job up into this many processes. Good for GIL workloads or for
        nodes with many cores.
        By default, ``process ~= sqrt(cores)`` so that the number of processes
        and the number of threads per process is roughly the same.
    interface : str
        Network interface like 'eth0' or 'ib0'. This will be used both for the
        Dask scheduler and the Dask workers interface. If you need a different
        interface for the Dask scheduler you can pass it through
        the ``scheduler_options`` argument:
        ``interface=your_worker_interface, scheduler_options={'interface': your_scheduler_interface}``.
    nanny : bool
        Whether or not to start a nanny process
    local_directory : str
        Dask worker local directory for file spilling.
    death_timeout : float
        Seconds to wait for a scheduler before closing workers
    extra : list
        Additional arguments to pass to `dask-worker`
    env_extra : list
        Other commands to add to script before launching worker.
    header_skip : list
        Lines to skip in the header.
        Header lines matching this text will be removed
    log_directory : str
        Directory to use for job scheduler logs.
    shebang : str
        Path to desired interpreter for your batch submission script.
    python : str
        Python executable used to launch Dask workers.
        Defaults to the Python that is submitting these jobs
    config_name : str
        Section to use from jobqueue.yaml configuration file.
    name : str
        Name of Dask worker.  This is typically set by the Cluster
""".strip()


cluster_parameters = """
    n_workers : int
        Number of workers to start by default.  Defaults to 0.
        See the scale method
    silence_logs : str
        Log level like "debug", "info", or "error" to emit here if the
        scheduler is started locally
    asynchronous : bool
        Whether or not to run this cluster object with the async/await syntax
    security : Security
        A dask.distributed security object if you're using TLS/SSL
    scheduler_options : dict
        Used to pass additional arguments to Dask Scheduler. For example use
        ``scheduler_options={'dashboard_address': ':12435'}`` to specify which
        port the web dashboard should use or ``scheduler_options={'host': 'your-host'}``
        to specify the host the Dask scheduler should run on. See
        :class:`distributed.Scheduler` for more details.
""".strip()


class Job(ProcessInterface, abc.ABC):
    """ Base class to launch Dask workers on Job queues

    This class should not be used directly, use a class appropriate for
    your queueing system (e.g. PBScluster or SLURMCluster) instead.

    Parameters
    ----------
    {job_parameters}

    Attributes
    ----------
    submit_command: str
        Abstract attribute for job scheduler submit command,
        should be overridden
    cancel_command: str
        Abstract attribute for job scheduler cancel command,
        should be overridden

    See Also
    --------
    PBSCluster
    SLURMCluster
    SGECluster
    OARCluster
    LSFCluster
    MoabCluster
    """.format(
        job_parameters=job_parameters
    )

    _script_template = """
%(shebang)s

%(job_header)s
%(env_header)s
%(worker_command)s
""".lstrip()

    # Following class attributes should be overridden by extending classes.
    submit_command = None
    cancel_command = None
    config_name = None
    job_id_regexp = r"(?P<job_id>\d+)"

    @abc.abstractmethod
    def __init__(
        self,
        scheduler=None,
        name=None,
        cores=None,
        memory=None,
        processes=None,
        nanny=True,
        protocol=None,
        security=None,
        interface=None,
        death_timeout=None,
        local_directory=None,
        extra=None,
        env_extra=None,
        header_skip=None,
        log_directory=None,
        shebang=None,
        python=sys.executable,
        job_name=None,
        config_name=None,
    ):
        self.scheduler = scheduler
        self.job_id = None

        super().__init__()

        default_config_name = self.default_config_name()
        if config_name is None:
            config_name = default_config_name
        self.config_name = config_name

        if cores is None:
            cores = dask.config.get("jobqueue.%s.cores" % self.config_name)
        if memory is None:
            memory = dask.config.get("jobqueue.%s.memory" % self.config_name)

        if cores is None or memory is None:
            job_class_name = self.__class__.__name__
            cluster_class_name = job_class_name.replace("Job", "Cluster")
            raise ValueError(
                "You must specify how much cores and memory per job you want to use, for example:\n"
                "cluster = {}(cores={}, memory={!r})".format(
                    cluster_class_name, cores or 8, memory or "24GB"
                )
            )

        if job_name is None:
            job_name = dask.config.get("jobqueue.%s.name" % self.config_name)
        if processes is None:
            processes = dask.config.get("jobqueue.%s.processes" % self.config_name)
            if processes is None:
                processes, _ = nprocesses_nthreads(cores)
        if interface is None:
            interface = dask.config.get("jobqueue.%s.interface" % self.config_name)
        if death_timeout is None:
            death_timeout = dask.config.get(
                "jobqueue.%s.death-timeout" % self.config_name
            )
        if local_directory is None:
            local_directory = dask.config.get(
                "jobqueue.%s.local-directory" % self.config_name
            )
        if extra is None:
            extra = dask.config.get("jobqueue.%s.extra" % self.config_name)
        if env_extra is None:
            env_extra = dask.config.get("jobqueue.%s.env-extra" % self.config_name)
        if header_skip is None:
            header_skip = dask.config.get(
                "jobqueue.%s.header-skip" % self.config_name, ()
            )
        if log_directory is None:
            log_directory = dask.config.get(
                "jobqueue.%s.log-directory" % self.config_name
            )
        if shebang is None:
            shebang = dask.config.get("jobqueue.%s.shebang" % self.config_name)

        # This attribute should be set in the derived class
        self.job_header = None

        if interface:
            extra = extra + ["--interface", interface]
        if protocol:
            extra = extra + ["--protocol", protocol]
        if security:
            worker_security_dict = security.get_tls_config_for_role("worker")
            security_command_line_list = [
                ["--tls-" + key.replace("_", "-"), value]
                for key, value in worker_security_dict.items()
                # 'ciphers' parameter does not have a command-line equivalent
                if key != "ciphers"
            ]
            security_command_line = sum(security_command_line_list, [])
            extra = extra + security_command_line

        # Keep information on process, cores, and memory, for use in subclasses
        self.worker_memory = parse_bytes(memory) if memory is not None else None
        self.worker_processes = processes
        self.worker_cores = cores
        self.name = name
        self.job_name = job_name

        self.shebang = shebang

        self._env_header = "\n".join(filter(None, env_extra))
        self.header_skip = set(header_skip)

        # dask-worker command line build
        dask_worker_command = "%(python)s -m distributed.cli.dask_worker" % dict(
            python=python
        )
        command_args = [dask_worker_command, self.scheduler]
        command_args += ["--nthreads", self.worker_process_threads]
        if processes is not None and processes > 1:
            command_args += ["--nprocs", processes]

        command_args += ["--memory-limit", self.worker_process_memory]
        command_args += ["--name", str(name)]
        command_args += ["--nanny" if nanny else "--no-nanny"]

        if death_timeout is not None:
            command_args += ["--death-timeout", death_timeout]
        if local_directory is not None:
            command_args += ["--local-directory", local_directory]
        if extra is not None:
            command_args += extra

        self._command_template = " ".join(map(str, command_args))

        self.log_directory = log_directory
        if self.log_directory is not None:
            if not os.path.exists(self.log_directory):
                os.makedirs(self.log_directory)

    @classmethod
    def default_config_name(cls):
        config_name = getattr(cls, "config_name", None)
        if config_name is None:
            raise ValueError(
                "The class {} is required to have a 'config_name' class variable.\n"
                "If you have created this class, please add a 'config_name' class variable.\n"
                "If not this may be a bug, feel free to create an issue at: "
                "https://github.com/dask/dask-jobqueue/issues/new".format(cls)
            )
        return config_name

    def job_script(self):
        """Construct a job submission script"""
        header = "\n".join(
            [
                line
                for line in self.job_header.split("\n")
                if not any(skip in line for skip in self.header_skip)
            ]
        )
        pieces = {
            "shebang": self.shebang,
            "job_header": header,
            "env_header": self._env_header,
            "worker_command": self._command_template,
        }
        return self._script_template % pieces

    @contextmanager
    def job_file(self):
        """Write job submission script to temporary file"""
        with tmpfile(extension="sh") as fn:
            with open(fn, "w") as f:
                logger.debug("writing job script: \n%s", self.job_script())
                f.write(self.job_script())
            yield fn

    async def _submit_job(self, script_filename):
        # Should we make this async friendly?
        return self._call(shlex.split(self.submit_command) + [script_filename])

    @property
    def worker_process_threads(self):
        return int(self.worker_cores / self.worker_processes)

    @property
    def worker_process_memory(self):
        mem = format_bytes(self.worker_memory / self.worker_processes)
        mem = mem.replace(" ", "")
        return mem

    async def start(self):
        """Start workers and point them to our local scheduler"""
        logger.debug("Starting worker: %s", self.name)

        with self.job_file() as fn:
            out = await self._submit_job(fn)
            self.job_id = self._job_id_from_submit_output(out)

        weakref.finalize(self, self._close_job, self.job_id)

        logger.debug("Starting job: %s", self.job_id)
        await super().start()

    def _job_id_from_submit_output(self, out):
        match = re.search(self.job_id_regexp, out)
        if match is None:
            msg = (
                "Could not parse job id from submission command "
                "output.\nJob id regexp is {!r}\nSubmission command "
                "output is:\n{}".format(self.job_id_regexp, out)
            )
            raise ValueError(msg)

        job_id = match.groupdict().get("job_id")
        if job_id is None:
            msg = (
                "You need to use a 'job_id' named group in your regexp, e.g. "
                "r'(?P<job_id>\\d+)'. Your regexp was: "
                "{!r}".format(self.job_id_regexp)
            )
            raise ValueError(msg)

        return job_id

    async def close(self):
        logger.debug("Stopping worker: %s job: %s", self.name, self.job_id)
        self._close_job(self.job_id, self.cancel_command)

    @classmethod
    def _close_job(self, job_id, cancel_command):
        if job_id:
<<<<<<< HEAD
            with ignoring(RuntimeError):  # deleting job when job already gone
                self._call(shlex.split(cancel_command) + [job_id])
=======
            with suppress(RuntimeError):  # deleting job when job already gone
                cls._call(shlex.split(cls.cancel_command) + [job_id])
>>>>>>> 45360c9d
            logger.debug("Closed job %s", job_id)

    @staticmethod
    def _call(cmd, **kwargs):
        """Call a command using subprocess.Popen.

        This centralizes calls out to the command line, providing consistent
        outputs, logging, and an opportunity to go asynchronous in the future.

        Parameters
        ----------
        cmd: List(str))
            A command, each of which is a list of strings to hand to
            subprocess.Popen

        Examples
        --------
        >>> self._call(['ls', '/foo'])

        Returns
        -------
        The stdout produced by the command, as string.

        Raises
        ------
        RuntimeError if the command exits with a non-zero exit code
        """
        cmd_str = " ".join(cmd)
        logger.debug(
            "Executing the following command to command line\n{}".format(cmd_str)
        )

        proc = subprocess.Popen(
            cmd, stdout=subprocess.PIPE, stderr=subprocess.PIPE, **kwargs
        )

        out, err = proc.communicate()
        out, err = out.decode(), err.decode()

        if proc.returncode != 0:
            raise RuntimeError(
                "Command exited with non-zero exit code.\n"
                "Exit code: {}\n"
                "Command:\n{}\n"
                "stdout:\n{}\n"
                "stderr:\n{}\n".format(proc.returncode, cmd_str, out, err)
            )
        return out


class JobQueueCluster(SpecCluster):
    __doc__ = """ Deploy Dask on a Job queuing system

    This is a superclass, and is rarely used directly.  It is more common to
    use an object like SGECluster, SLURMCluster, PBSCluster, LSFCluster, or
    others.

    However, it can be used directly if you have a custom ``Job`` type.
    This class relies heavily on being passed a ``Job`` type that is able to
    launch one Job on a job queueing system.

    Parameters
    ----------
    Job : Job
        A class that can be awaited to ask for a single Job
    {cluster_parameters}
    """.format(
        cluster_parameters=cluster_parameters
    )

    def __init__(
        self,
        n_workers=0,
        job_cls: Job = None,
        # Cluster keywords
        loop=None,
        security=None,
        silence_logs="error",
        name=None,
        asynchronous=False,
        # Scheduler-only keywords
        dashboard_address=None,
        host=None,
        scheduler_options=None,
        # Options for both scheduler and workers
        interface=None,
        protocol="tcp://",
        # Job keywords
        config_name=None,
        **job_kwargs
    ):
        self.status = Status.created

        default_job_cls = getattr(type(self), "job_cls", None)
        self.job_cls = default_job_cls
        if job_cls is not None:
            self.job_cls = job_cls

        if self.job_cls is None:
            raise ValueError(
                "You need to specify a Job type. Two cases:\n"
                "- you are inheriting from JobQueueCluster (most likely): you need to add a 'job_cls' class variable "
                "in your JobQueueCluster-derived class {}\n"
                "- you are using JobQueueCluster directly (less likely, only useful for tests): "
                "please explicitly pass a Job type through the 'job_cls' parameter.".format(
                    type(self)
                )
            )

        if dashboard_address is not None:
            raise ValueError(
                "Please pass 'dashboard_address' through 'scheduler_options': use\n"
                'cluster = {0}(..., scheduler_options={{"dashboard_address": ":12345"}}) rather than\n'
                'cluster = {0}(..., dashboard_address="12435")'.format(
                    self.__class__.__name__
                )
            )

        if host is not None:
            raise ValueError(
                "Please pass 'host' through 'scheduler_options': use\n"
                'cluster = {0}(..., scheduler_options={{"host": "your-host"}}) rather than\n'
                'cluster = {0}(..., host="your-host")'.format(self.__class__.__name__)
            )

        default_config_name = self.job_cls.default_config_name()
        if config_name is None:
            config_name = default_config_name

        if interface is None:
            interface = dask.config.get("jobqueue.%s.interface" % config_name)
        if scheduler_options is None:
            scheduler_options = dask.config.get(
                "jobqueue.%s.scheduler-options" % config_name, {}
            )

        default_scheduler_options = {
            "protocol": protocol,
            "dashboard_address": ":8787",
            "security": security,
        }
        # scheduler_options overrides parameters common to both workers and scheduler
        scheduler_options = dict(default_scheduler_options, **scheduler_options)

        # Use the same network interface as the workers if scheduler ip has not
        # been set through scheduler_options via 'host' or 'interface'
        if "host" not in scheduler_options and "interface" not in scheduler_options:
            scheduler_options["interface"] = interface

        scheduler = {
            "cls": Scheduler,  # Use local scheduler for now
            "options": scheduler_options,
        }

        job_kwargs["config_name"] = config_name
        job_kwargs["interface"] = interface
        job_kwargs["protocol"] = protocol
        job_kwargs["security"] = security
        self._job_kwargs = job_kwargs

        worker = {"cls": self.job_cls, "options": self._job_kwargs}
        if "processes" in self._job_kwargs and self._job_kwargs["processes"] > 1:
            worker["group"] = [
                "-" + str(i) for i in range(self._job_kwargs["processes"])
            ]

        self._dummy_job  # trigger property to ensure that the job is valid

        super().__init__(
            scheduler=scheduler,
            worker=worker,
            loop=loop,
            security=security,
            silence_logs=silence_logs,
            asynchronous=asynchronous,
            name=name,
        )

        if n_workers:
            self.scale(n_workers)

    @property
    def _dummy_job(self):
        """
        Creates a Job similar to what we will use in practice

        This is used for backwards functionality and a variety of convenience
        functions.  It is also used on construction to raise errors if any of
        the keywords are improper.
        """
        try:
            address = self.scheduler.address  # Have we already connected?
        except AttributeError:
            address = "tcp://<insert-scheduler-address-here>:8786"
        try:
            return self.job_cls(
                address or "tcp://<insert-scheduler-address-here>:8786",
                # The 'name' parameter is replaced inside Job class by the
                # actual Dask worker name. Using 'dummy-name here' to make it
                # more clear that cluster.job_script() is similar to but not
                # exactly the same script as the script submitted for each Dask
                # worker
                name="dummy-name",
                **self._job_kwargs
            )
        except TypeError as exc:
            # Very likely this error happened in the self.job_cls constructor
            # because an unexpected parameter was used in the JobQueueCluster
            # constructor. The next few lines builds a more user-friendly error message.
            match = re.search("(unexpected keyword argument.+)", str(exc))
            if not match:
                raise
            message_orig = match.group(1)
            raise ValueError(
                'Got {}. Very likely this unexpected parameter was passed in "job_kwargs" in the {} constructor:\n'
                "job_kwargs={}".format(
                    message_orig, self.__class__.__name__, self._job_kwargs
                )
            ) from exc

    @property
    def job_header(self):
        return self._dummy_job.job_header

    def job_script(self):
        return self._dummy_job.job_script()

    @property
    def job_name(self):
        return self._dummy_job.job_name

    def _new_worker_name(self, worker_number):
        """Returns new worker name.

        Base worker name on cluster name. This makes it easier to use job
        arrays within Dask-Jobqueue.
        """
        return "{cluster_name}-{worker_number}".format(
            cluster_name=self._name, worker_number=worker_number
        )

    def scale(self, n=None, jobs=0, memory=None, cores=None):
        """Scale cluster to specified configurations.

        Parameters
        ----------
        n : int
           Target number of workers
        jobs : int
           Target number of jobs
        memory : str
           Target amount of memory
        cores : int
           Target number of cores

        """
        if n is not None:
            jobs = int(math.ceil(n / self._dummy_job.worker_processes))

        return super().scale(jobs, memory=memory, cores=cores)

    def adapt(
        self, *args, minimum_jobs: int = None, maximum_jobs: int = None, **kwargs
    ):
        """Scale Dask cluster automatically based on scheduler activity.

        Parameters
        ----------
        minimum : int
           Minimum number of workers to keep around for the cluster
        maximum : int
           Maximum number of workers to keep around for the cluster
        minimum_memory : str
           Minimum amount of memory for the cluster
        maximum_memory : str
           Maximum amount of memory for the cluster
        minimum_jobs : int
           Minimum number of jobs
        maximum_jobs : int
           Maximum number of jobs
        **kwargs :
           Extra parameters to pass to dask.distributed.Adaptive

        See Also
        --------
        dask.distributed.Adaptive : for more keyword arguments
        """

        if minimum_jobs is not None:
            kwargs["minimum"] = minimum_jobs * self._dummy_job.worker_processes
        if maximum_jobs is not None:
            kwargs["maximum"] = maximum_jobs * self._dummy_job.worker_processes
        return super().adapt(*args, **kwargs)<|MERGE_RESOLUTION|>--- conflicted
+++ resolved
@@ -356,15 +356,10 @@
         self._close_job(self.job_id, self.cancel_command)
 
     @classmethod
-    def _close_job(self, job_id, cancel_command):
+    def _close_job(cls, job_id, cancel_command):
         if job_id:
-<<<<<<< HEAD
-            with ignoring(RuntimeError):  # deleting job when job already gone
-                self._call(shlex.split(cancel_command) + [job_id])
-=======
             with suppress(RuntimeError):  # deleting job when job already gone
-                cls._call(shlex.split(cls.cancel_command) + [job_id])
->>>>>>> 45360c9d
+                cls._call(shlex.split(cancel_command) + [job_id])
             logger.debug("Closed job %s", job_id)
 
     @staticmethod
