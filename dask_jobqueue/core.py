--- conflicted
+++ resolved
@@ -319,15 +319,10 @@
         for _ in range(num_jobs):
             with self.job_file() as fn:
                 out = self._submit_job(fn)
-<<<<<<< HEAD
                 job = self._job_id_from_submit_output(out)
-                logger.debug("started job: %s" % job)
-=======
-                job = self._job_id_from_submit_output(out.decode())
                 if not job:
                     raise ValueError('Unable to parse jobid from output of %s' % out)
                 logger.debug("started job: %s", job)
->>>>>>> ee6e79e5
                 self.pending_jobs[job] = {}
 
     @property
@@ -353,26 +348,7 @@
 
         Returns
         -------
-<<<<<<< HEAD
         The stdout produced by the command, as string.
-=======
-        The stdout result as a string
-        Also logs any stderr information
-        """
-        logger.debug("Submitting the following calls to command line")
-        procs = []
-        for cmd in cmds:
-            logger.debug(' '.join(cmd))
-            procs.append(subprocess.Popen(cmd, stdout=subprocess.PIPE, stderr=subprocess.PIPE, **kwargs))
-
-        result = []
-        for proc in procs:
-            out, err = proc.communicate()
-            if err:
-                raise RuntimeError(err.decode())
-            result.append(out)
-        return result
->>>>>>> ee6e79e5
 
         Raises
         ------
