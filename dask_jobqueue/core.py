from __future__ import absolute_import, division, print_function

import logging
import math
import shlex
import socket
import subprocess
import sys
import warnings
from collections import OrderedDict
from contextlib import contextmanager

import dask
import docrep
from distributed import LocalCluster
from distributed.deploy import Cluster
from distributed.diagnostics.plugin import SchedulerPlugin
from distributed.utils import (
    format_bytes, get_ip_interface, parse_bytes, tmpfile)

logger = logging.getLogger(__name__)
docstrings = docrep.DocstringProcessor()


threads_deprecation_message = """
The threads keyword has been removed and the memory keyword has changed.

Please specify job size with the following keywords:

-  cores: total cores per job, across all processes
-  memory: total memory per job, across all processes
-  processes: number of processes to launch, splitting the quantities above
""".strip()


def _job_id_from_worker_name(name):
    ''' utility to parse the job ID from the worker name

    template: 'prefix--jobid--suffix'
    '''
    _, job_id, _ = name.split('--')
    return job_id


class JobQueuePlugin(SchedulerPlugin):
    def __init__(self):
        self.pending_jobs = OrderedDict()
        self.running_jobs = OrderedDict()
        self.finished_jobs = OrderedDict()
        self.all_workers = {}

    def add_worker(self, scheduler, worker=None, name=None, **kwargs):
        ''' Run when a new worker enters the cluster'''
        logger.debug("adding worker %s" % worker)
        w = scheduler.workers[worker]
        job_id = _job_id_from_worker_name(w.name)
        logger.debug("job id for new worker: %s" % job_id)
        self.all_workers[worker] = (w.name, job_id)

        # if this is the first worker for this job, move job to running
        if job_id not in self.running_jobs:
            logger.debug("this is a new job")
            self.running_jobs[job_id] = self.pending_jobs.pop(job_id)

        # add worker to dict of workers in this job
        self.running_jobs[job_id][w.name] = w

    def remove_worker(self, scheduler=None, worker=None, **kwargs):
        ''' Run when a worker leaves the cluster'''
        logger.debug("removing worker %s" % worker)
        name, job_id = self.all_workers[worker]
        logger.debug("removing worker name (%s) and"
                     "job_id (%s)" % (name, job_id))

        # remove worker from this job
        del self.running_jobs[job_id][name]

        # once there are no more workers, move this job to finished_jobs
        if not self.running_jobs[job_id]:
            logger.debug("that was the last worker for job %s" % job_id)
            self.finished_jobs[job_id] = self.running_jobs.pop(job_id)


@docstrings.get_sectionsf('JobQueueCluster')
class JobQueueCluster(Cluster):
    """ Base class to launch Dask Clusters for Job queues

    This class should not be used directly, use inherited class appropriate
    for your queueing system (e.g. PBScluster or SLURMCluster)

    Parameters
    ----------
    name : str
        Name of Dask workers.
    cores : int
        Total number of cores per job
    memory: str
        Total amount of memory per job
    processes : int
        Number of processes per job
    interface : str
        Network interface like 'eth0' or 'ib0'.
    death_timeout : float
        Seconds to wait for a scheduler before closing workers
    local_directory : str
        Dask worker local directory for file spilling.
    extra : str
        Additional arguments to pass to `dask-worker`
    env_extra : list
        Other commands to add to script before launching worker.
    kwargs : dict
        Additional keyword arguments to pass to `LocalCluster`

    Attributes
    ----------
    submit_command: str
        Abstract attribute for job scheduler submit command,
        should be overriden
    cancel_command: str
        Abstract attribute for job scheduler cancel command,
        should be overriden
    scheduler_name: str
        Abstract attribute for job scheduler name,
        should be overriden

    See Also
    --------
    PBSCluster
    SLURMCluster
    """

    _script_template = """
#!/bin/bash

%(job_header)s

%(env_header)s

%(worker_command)s
""".lstrip()

    # Following class attributes should be overriden by extending classes.
    submit_command = None
    cancel_command = None
    scheduler_name = ''
    _adaptive_options = {
        'worker_key': lambda ws: _job_id_from_worker_name(ws.name)}

    popen_shell = False

    def __init__(self,
                 name=None,
                 cores=None,
                 memory=None,
                 processes=None,
                 interface=None,
                 death_timeout=None,
                 local_directory=None,
                 extra=None,
                 env_extra=None,
                 walltime=None,
                 threads=None,
                 **kwargs
                 ):
        """ """
        # """
        # This initializer should be considered as Abstract, and never used
        # directly.
        # """
        if threads is not None:
            raise ValueError(threads_deprecation_message)

        if not self.scheduler_name:
            raise NotImplementedError('JobQueueCluster is an abstract class '
                                      'that should not be instanciated.')

        if name is None:
            name = dask.config.get('jobqueue.%s.name' % self.scheduler_name)
        if cores is None:
            cores = dask.config.get('jobqueue.%s.cores' % self.scheduler_name)
        if memory is None:
            memory = dask.config.get('jobqueue.%s.memory' % self.scheduler_name)
        if processes is None:
            processes = dask.config.get('jobqueue.%s.processes' % self.scheduler_name)
        if interface is None:
            interface = dask.config.get('jobqueue.%s.interface' % self.scheduler_name)
        if death_timeout is None:
            death_timeout = dask.config.get('jobqueue.%s.death-timeout' % self.scheduler_name)
        if local_directory is None:
            local_directory = dask.config.get('jobqueue.%s.local-directory' % self.scheduler_name)
        if extra is None:
            extra = dask.config.get('jobqueue.%s.extra' % self.scheduler_name)
        if env_extra is None:
            env_extra = dask.config.get('jobqueue.%s.env-extra' % self.scheduler_name)

        if dask.config.get('jobqueue.%s.threads', None):
            warnings.warn(threads_deprecation_message)

        if cores is None:
            raise ValueError("You must specify how many cores to use per job "
                             "like ``cores=8``")

        if memory is None:
            raise ValueError("You must specify how much memory to use per job "
                             "like ``memory='24 GB'``")

        #This attribute should be overriden
        self.job_header = None

        if interface:
            host = get_ip_interface(interface)
            extra += ' --interface  %s ' % interface
        else:
            host = socket.gethostname()

        self.local_cluster = LocalCluster(n_workers=0, ip=host, **kwargs)

        # Keep information on process, threads and memory, for use in
        # subclasses
        self.worker_memory = parse_bytes(memory) if memory is not None else None
        self.worker_processes = processes
        self.worker_cores = cores
        self.name = name

        # plugin for tracking job status
        self._scheduler_plugin = JobQueuePlugin()
        self.local_cluster.scheduler.add_plugin(self._scheduler_plugin)

        self._adaptive = None

        self._env_header = '\n'.join(env_extra)

        # dask-worker command line build
        dask_worker_command = (
            '%(python)s -m distributed.cli.dask_worker' % dict(python=sys.executable))
        self._command_template = ' '.join([dask_worker_command, self.scheduler.address])
        self._command_template += " --nthreads %d" % self.worker_threads
        if processes is not None and processes > 1:
            self._command_template += " --nprocs %d" % processes

        mem = format_bytes(self.worker_memory / self.worker_processes)
        mem = mem.replace(' ', '')
        self._command_template += " --memory-limit %s" % mem
        self._command_template += " --name %s--${JOB_ID}--" % name

        if death_timeout is not None:
            self._command_template += " --death-timeout %s" % death_timeout
        if local_directory is not None:
            self._command_template += " --local-directory %s" % local_directory
        if extra is not None:
            self._command_template += extra

    @property
    def pending_jobs(self):
        """ Jobs pending in the queue """
        return self._scheduler_plugin.pending_jobs

    @property
    def running_jobs(self):
        """ Jobs with currenly active workers """
        return self._scheduler_plugin.running_jobs

    @property
    def finished_jobs(self):
        """ Jobs that have finished """
        return self._scheduler_plugin.finished_jobs

    @property
    def worker_threads(self):
        return int(self.worker_cores / self.worker_processes)

    def job_script(self):
        """ Construct a job submission script """
        pieces = {'job_header': self.job_header,
                  'env_header': self._env_header,
                  'worker_command': self._command_template}
        return self._script_template % pieces

    @contextmanager
    def job_file(self):
        """ Write job submission script to temporary file """
        with tmpfile(extension='sh') as fn:
            with open(fn, 'w') as f:
                logger.debug("writing job script: \n%s" % self.job_script())
                f.write(self.job_script())
            yield fn

    def submit_job(self, script_filename):
        return self._call(shlex.split(self.submit_command) + [script_filename])

    def start_workers(self, n=1):
        """ Start workers and point them to our local scheduler """
        logger.debug('starting %s workers' % n)
        num_jobs = math.ceil(n / self.worker_processes)
        for _ in range(num_jobs):
            with self.job_file() as fn:
                out = self.submit_job(fn)
                job = self._job_id_from_submit_output(out.decode())
                logger.debug("started job: %s" % job)
                self.pending_jobs[job] = {}

    @property
    def scheduler(self):
        """ The scheduler of this cluster """
        return self.local_cluster.scheduler

    def _calls(self, cmds):
        """ Call a command using subprocess.communicate

        This centralzies calls out to the command line, providing consistent
        outputs, logging, and an opportunity to go asynchronous in the future

        Parameters
        ----------
        cmd: List(List(str))
            A list of commands, each of which is a list of strings to hand to
            subprocess.communicate

        Examples
        --------
        >>> self._calls([['ls'], ['ls', '/foo']])

        Returns
        -------
        The stdout result as a string
        Also logs any stderr information
        """
        logger.debug("Submitting the following calls to command line")
        procs = []
        for cmd in cmds:
            logger.debug(' '.join(cmd))
<<<<<<< HEAD
        procs = [subprocess.Popen(cmd,
                                  shell=self.popen_shell,
                                  stdout=subprocess.PIPE,
                                  stderr=subprocess.PIPE)
                 for cmd in cmds]
=======
            procs.append(subprocess.Popen(cmd,
                                          stdout=subprocess.PIPE,
                                          stderr=subprocess.PIPE))
>>>>>>> f7c565a2

        result = []
        for proc in procs:
            out, err = proc.communicate()
            if err:
                logger.error(err.decode())
            result.append(out)
        return result

    def _call(self, cmd):
        """ Singular version of _calls """
        return self._calls([cmd])[0]

    def kill_jobs(self, jobs):
        return self._call([self.cancel_command] + list(jobs))

    def stop_workers(self, workers):
        """ Stop a list of workers"""
        logger.debug("Stopping workers: %s" % workers)
        if not workers:
            return
<<<<<<< HEAD
        workers = list(map(int, workers))
        jobs = [self.jobs[w] for w in workers]
        self.kill_jobs(jobs)
=======
        jobs = self._stop_pending_jobs()  # stop pending jobs too
>>>>>>> f7c565a2
        for w in workers:
            if isinstance(w, dict):
                jobs.append(_job_id_from_worker_name(w['name']))
            else:
                jobs.append(_job_id_from_worker_name(w.name))
        self.stop_jobs(set(jobs))

    def stop_jobs(self, jobs):
        """ Stop a list of jobs"""
        logger.debug("Stopping jobs: %s" % jobs)
        if jobs:
            jobs = list(jobs)
            self._call([self.cancel_command] + list(set(jobs)))

    def scale_up(self, n, **kwargs):
        """ Brings total worker count up to ``n`` """
        logger.debug("Scaling up to %d workers." % n)
        active_and_pending = sum([len(j) for j in self.running_jobs.values()])
        active_and_pending += self.worker_processes * len(self.pending_jobs)
        logger.debug("Found %d active/pending workers." % active_and_pending)
        self.start_workers(n - active_and_pending)

    def scale_down(self, workers):
        ''' Close the workers with the given addresses '''
        logger.debug("Scaling down. Workers: %s" % workers)
        worker_states = []
        for w in workers:
            try:
                # Get the actual WorkerState
                worker_states.append(self.scheduler.workers[w])
            except KeyError:
                logger.debug('worker %s is already gone' % w)
        self.stop_workers(worker_states)

    def __enter__(self):
        return self

    def __exit__(self, type, value, traceback):
        jobs = self._stop_pending_jobs()
        jobs += list(self.running_jobs.keys())
        self.stop_jobs(set(jobs))
        self.local_cluster.__exit__(type, value, traceback)

    def _stop_pending_jobs(self):
        jobs = list(self.pending_jobs.keys())
        logger.debug("Stopping pending jobs %s" % jobs)
        for job_id in jobs:
            del self.pending_jobs[job_id]
        return jobs

    def _job_id_from_submit_output(self, out):
        raise NotImplementedError('_job_id_from_submit_output must be '
                                  'implemented when JobQueueCluster is '
                                  'inherited. It should convert the stdout '
                                  'from submit_command to the job id')<|MERGE_RESOLUTION|>--- conflicted
+++ resolved
@@ -329,17 +329,10 @@
         procs = []
         for cmd in cmds:
             logger.debug(' '.join(cmd))
-<<<<<<< HEAD
-        procs = [subprocess.Popen(cmd,
-                                  shell=self.popen_shell,
-                                  stdout=subprocess.PIPE,
-                                  stderr=subprocess.PIPE)
-                 for cmd in cmds]
-=======
             procs.append(subprocess.Popen(cmd,
+                                          shell=self.popen_shell,
                                           stdout=subprocess.PIPE,
                                           stderr=subprocess.PIPE))
->>>>>>> f7c565a2
 
         result = []
         for proc in procs:
@@ -361,13 +354,7 @@
         logger.debug("Stopping workers: %s" % workers)
         if not workers:
             return
-<<<<<<< HEAD
-        workers = list(map(int, workers))
-        jobs = [self.jobs[w] for w in workers]
-        self.kill_jobs(jobs)
-=======
         jobs = self._stop_pending_jobs()  # stop pending jobs too
->>>>>>> f7c565a2
         for w in workers:
             if isinstance(w, dict):
                 jobs.append(_job_id_from_worker_name(w['name']))
