--- conflicted
+++ resolved
@@ -1,23 +1,6 @@
 jobqueue:
-<<<<<<< HEAD
-  name: dask_worker
-  threads: 2
-  processes: 4
-  memory: 8GB
-  interface: null
-  death-timeout: 60
-  local-directory: null
-  extra: ""
-  env-extra: []
-
-  queue: null
-  project: null
-  walltime: '00:30:00'
-
-=======
->>>>>>> 4cd24dc5
   pbs:
-    name: dask-worker
+    name: dask_worker
 
     # Dask worker options
     threads: 2
