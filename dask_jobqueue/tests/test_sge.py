--- conflicted
+++ resolved
@@ -20,17 +20,10 @@
             assert future.result(QUEUE_WAIT) == 11
             assert cluster.running_jobs
 
-<<<<<<< HEAD
-            workers = list(client.scheduler_info()['workers'].values())
-            w = workers[0]
-            assert w['memory_limit'] == 7e9
-            assert w['ncores'] == 2
-=======
             info = client.scheduler_info()
             for w in info['workers'].values():
                 assert w['memory_limit'] == 7e9
                 assert w['ncores'] == 2
->>>>>>> d4d47329
 
             cluster.stop_workers(workers)
 
