from time import sleep, time

import pytest
import sys
from distributed import Client
from distributed.utils_test import loop  # noqa: F401

from dask_jobqueue import PBSCluster

from . import QUEUE_WAIT


def test_header():
    with PBSCluster(walltime='00:02:00', processes=4, threads=2, memory='7GB') as cluster:

        assert '#PBS' in cluster.job_header
        assert '#PBS -N dask_worker' in cluster.job_header
        assert '#PBS -l select=1:ncpus=8:mem=27GB' in cluster.job_header
        assert '#PBS -l walltime=00:02:00' in cluster.job_header
        assert '#PBS -q' not in cluster.job_header
        assert '#PBS -A' not in cluster.job_header

    with PBSCluster(queue='regular', project='DaskOnPBS', processes=4, threads=2, memory='7GB',
                    resource_spec='select=1:ncpus=24:mem=100GB') as cluster:

        assert '#PBS -q regular' in cluster.job_header
        assert '#PBS -N dask_worker' in cluster.job_header
        assert '#PBS -l select=1:ncpus=24:mem=100GB' in cluster.job_header
        assert '#PBS -l select=1:ncpus=8:mem=27GB' not in cluster.job_header
        assert '#PBS -l walltime=' in cluster.job_header
        assert '#PBS -A DaskOnPBS' in cluster.job_header

    with PBSCluster() as cluster:

        assert '#PBS -j oe' not in cluster.job_header
        assert '#PBS -N' in cluster.job_header
        assert '#PBS -l select=1:ncpus=' in cluster.job_header
        assert '#PBS -l walltime=' in cluster.job_header
        assert '#PBS -A' not in cluster.job_header
        assert '#PBS -q' not in cluster.job_header

    with PBSCluster(job_extra=['-j oe']) as cluster:

        assert '#PBS -j oe' in cluster.job_header
        assert '#PBS -N' in cluster.job_header
        assert '#PBS -l select=1:ncpus=' in cluster.job_header
        assert '#PBS -l walltime=' in cluster.job_header
        assert '#PBS -A' not in cluster.job_header
        assert '#PBS -q' not in cluster.job_header


def test_job_script():
    with PBSCluster(walltime='00:02:00', processes=4, threads=2, memory='7GB') as cluster:

        job_script = cluster.job_script()
        assert '#PBS' in job_script
        assert '#PBS -N dask_worker' in job_script
        assert '#PBS -l select=1:ncpus=8:mem=27GB' in job_script
        assert '#PBS -l walltime=00:02:00' in job_script
        assert '#PBS -q' not in job_script
        assert '#PBS -A' not in job_script

        assert '{} -m distributed.cli.dask_worker tcp://'.format(sys.executable) in job_script
        assert '--nthreads 2 --nprocs 4 --memory-limit 7GB' in job_script

    with PBSCluster(queue='regular', project='DaskOnPBS', processes=4, threads=2, memory='7GB',
                    resource_spec='select=1:ncpus=24:mem=100GB') as cluster:

        job_script = cluster.job_script()
        assert '#PBS -q regular' in job_script
        assert '#PBS -N dask_worker' in job_script
        assert '#PBS -l select=1:ncpus=24:mem=100GB' in job_script
        assert '#PBS -l select=1:ncpus=8:mem=27GB' not in job_script
        assert '#PBS -l walltime=' in job_script
        assert '#PBS -A DaskOnPBS' in job_script

        assert '{} -m distributed.cli.dask_worker tcp://'.format(sys.executable) in job_script
        assert '--nthreads 2 --nprocs 4 --memory-limit 7GB' in job_script


@pytest.mark.env("pbs")  # noqa: F811
def test_basic(loop):
    with PBSCluster(walltime='00:02:00', processes=1, threads=2, memory='2GB',
                    local_directory='/tmp', job_extra=['-V'],
                    loop=loop) as cluster:
        with Client(cluster) as client:
            cluster.start_workers(2)
            future = client.submit(lambda x: x + 1, 10)
<<<<<<< HEAD
            assert future.result(60) == 11
=======
            assert future.result(QUEUE_WAIT) == 11
>>>>>>> 13e5dc31
            assert cluster.running_jobs

            workers = list(client.scheduler_info()['workers'].values())
            w = workers[0]
            assert w['memory_limit'] == 2e9
            assert w['ncores'] == 2

            cluster.stop_workers(workers)

            start = time()
            while len(client.scheduler_info()['workers']) > 0:
                sleep(0.100)
                assert time() < start + QUEUE_WAIT

            assert not cluster.running_jobs


@pytest.mark.env("pbs")  # noqa: F811
def test_adaptive(loop):
    with PBSCluster(walltime='00:02:00', processes=1, threads=2, memory='2GB',
                    local_directory='/tmp', job_extra=['-V'],
                    loop=loop) as cluster:
        cluster.adapt()
        with Client(cluster) as client:
            future = client.submit(lambda x: x + 1, 10)
            assert future.result(QUEUE_WAIT) == 11

            start = time()
            while not len(cluster.pending_jobs):
                sleep(0.100)
                assert time() < start + QUEUE_WAIT

            start = time()
            while not len(cluster.running_jobs):
                sleep(0.100)
                assert time() < start + QUEUE_WAIT

            start = time()
            processes = cluster.worker_processes
            while len(client.scheduler_info()['workers']) != processes:
                sleep(0.1)
                assert time() < start + QUEUE_WAIT

            del future

            start = time()
            while len(client.scheduler_info()['workers']) > 0:
                sleep(0.100)
                assert time() < start + QUEUE_WAIT

            start = time()
            while cluster.pending_jobs or cluster.running_jobs:
                sleep(0.100)
                assert time() < start + QUEUE_WAIT


@pytest.mark.env("pbs")  # noqa: F811
def test_adaptive_grouped(loop):
    with PBSCluster(walltime='00:02:00', processes=2, threads=1, memory='2GB',
                    local_directory='/tmp', job_extra=['-V'],
                    loop=loop) as cluster:
        cluster.adapt(minimum=1)
        with Client(cluster) as client:
            future = client.submit(lambda x: x + 1, 10)
            assert future.result(QUEUE_WAIT) == 11

            start = time()
            while not len(cluster.pending_jobs):
                sleep(0.100)
                assert time() < start + QUEUE_WAIT

            start = time()
<<<<<<< HEAD
            while not len(cluster.pending_jobs):
                sleep(0.100)
                assert time() < start + QUEUE_WAIT

            start = time()
=======
>>>>>>> 13e5dc31
            while not len(cluster.running_jobs):
                sleep(0.100)
                assert time() < start + QUEUE_WAIT

            start = time()
            processes = cluster.worker_processes
            while len(client.scheduler_info()['workers']) != processes:
                sleep(0.1)
                assert time() < start + QUEUE_WAIT

            del future

            start = time()
            while len(client.scheduler_info()['workers']) > 0:
                sleep(0.100)
                assert time() < start + QUEUE_WAIT

            start = time()
            while cluster.pending_jobs or cluster.running_jobs:
                sleep(0.100)
                assert time() < start + QUEUE_WAIT


<<<<<<< HEAD
@pytest.mark.env("pbs")  # noqa: F811
def test_adaptive_grouped(loop):
    with PBSCluster(walltime='00:02:00', processes=2, threads=1, memory='2GB',
                    local_directory='/tmp', job_extra=['-V'],
                    loop=loop) as cluster:
        cluster.adapt(minimum=1)
        with Client(cluster) as client:
            future = client.submit(lambda x: x + 1, 10)
            assert future.result(60) == 11

            start = time()
            while not len(cluster.pending_jobs):
                sleep(0.100)
                assert time() < start + QUEUE_WAIT

            start = time()
            while not len(cluster.running_jobs):
                sleep(0.100)
                assert time() < start + QUEUE_WAIT

            start = time()
            processes = cluster.worker_processes
            while len(client.scheduler_info()['workers']) != processes:
                sleep(0.1)
                assert time() < start + QUEUE_WAIT

            del future

            start = time()
            while len(client.scheduler_info()['workers']) > 0:
                sleep(0.100)
                assert time() < start + QUEUE_WAIT

            start = time()
            while cluster.pending_jobs or cluster.running_jobs:
                sleep(0.100)
                assert time() < start + QUEUE_WAIT
=======
def test_valid_worker_name():
    with pytest.raises(ValueError):
        PBSCluster(name='dask-worker')
>>>>>>> 13e5dc31
<|MERGE_RESOLUTION|>--- conflicted
+++ resolved
@@ -86,11 +86,7 @@
         with Client(cluster) as client:
             cluster.start_workers(2)
             future = client.submit(lambda x: x + 1, 10)
-<<<<<<< HEAD
-            assert future.result(60) == 11
-=======
             assert future.result(QUEUE_WAIT) == 11
->>>>>>> 13e5dc31
             assert cluster.running_jobs
 
             workers = list(client.scheduler_info()['workers'].values())
@@ -163,14 +159,6 @@
                 assert time() < start + QUEUE_WAIT
 
             start = time()
-<<<<<<< HEAD
-            while not len(cluster.pending_jobs):
-                sleep(0.100)
-                assert time() < start + QUEUE_WAIT
-
-            start = time()
-=======
->>>>>>> 13e5dc31
             while not len(cluster.running_jobs):
                 sleep(0.100)
                 assert time() < start + QUEUE_WAIT
@@ -194,46 +182,6 @@
                 assert time() < start + QUEUE_WAIT
 
 
-<<<<<<< HEAD
-@pytest.mark.env("pbs")  # noqa: F811
-def test_adaptive_grouped(loop):
-    with PBSCluster(walltime='00:02:00', processes=2, threads=1, memory='2GB',
-                    local_directory='/tmp', job_extra=['-V'],
-                    loop=loop) as cluster:
-        cluster.adapt(minimum=1)
-        with Client(cluster) as client:
-            future = client.submit(lambda x: x + 1, 10)
-            assert future.result(60) == 11
-
-            start = time()
-            while not len(cluster.pending_jobs):
-                sleep(0.100)
-                assert time() < start + QUEUE_WAIT
-
-            start = time()
-            while not len(cluster.running_jobs):
-                sleep(0.100)
-                assert time() < start + QUEUE_WAIT
-
-            start = time()
-            processes = cluster.worker_processes
-            while len(client.scheduler_info()['workers']) != processes:
-                sleep(0.1)
-                assert time() < start + QUEUE_WAIT
-
-            del future
-
-            start = time()
-            while len(client.scheduler_info()['workers']) > 0:
-                sleep(0.100)
-                assert time() < start + QUEUE_WAIT
-
-            start = time()
-            while cluster.pending_jobs or cluster.running_jobs:
-                sleep(0.100)
-                assert time() < start + QUEUE_WAIT
-=======
 def test_valid_worker_name():
     with pytest.raises(ValueError):
-        PBSCluster(name='dask-worker')
->>>>>>> 13e5dc31
+        PBSCluster(name='dask-worker')