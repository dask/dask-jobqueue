--- conflicted
+++ resolved
@@ -40,13 +40,9 @@
         disk=None,
         job_extra=None,
         config_name=None,
-<<<<<<< HEAD
         submit_command_extra=None,
         cancel_command_extra=None,
-        **kwargs
-=======
         **base_class_kwargs
->>>>>>> 5ef4ebe3
     ):
         super().__init__(
             scheduler=scheduler, name=name, config_name=config_name, **base_class_kwargs
