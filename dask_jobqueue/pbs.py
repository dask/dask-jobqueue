--- conflicted
+++ resolved
@@ -75,14 +75,10 @@
         # Instantiate args and parameters from parent abstract class
         super(PBSCluster, self).__init__(**kwargs)
 
-<<<<<<< HEAD
         # Try to find a project name from environment variable
         project = project or os.environ.get('PBS_ACCOUNT')
 
         header_lines = ['#!/usr/bin/env bash']
-=======
-        header_lines = []
->>>>>>> 4cd24dc5
         # PBS header build
         if self.name is not None:
             header_lines.append('#PBS -N %s' % self.name)
