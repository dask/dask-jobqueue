--- conflicted
+++ resolved
@@ -35,11 +35,7 @@
     --------
     >>> from dask_jobqueue import PBSCluster
     >>> cluster = PBSCluster(queue='regular', project='DaskOnPBS')
-<<<<<<< HEAD
-    >>> cluster.start_workers(10)  # submit enough jobs to deploy 10 workers
-=======
     >>> cluster.scale(10)  # this may take a few seconds to launch
->>>>>>> 9dc0feb4
 
     >>> from dask.distributed import Client
     >>> client = Client(cluster)
